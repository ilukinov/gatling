--- conflicted
+++ resolved
@@ -14,197 +14,193 @@
  * limitations under the License.
  */
 package com.excilys.ebi.gatling.app.test
+
 import com.excilys.ebi.gatling.core.Predef._
+import com.excilys.ebi.gatling.http.Headers.Names._
 import com.excilys.ebi.gatling.http.Predef._
 import com.excilys.ebi.gatling.jdbc.Predef._
+import assertions._
+import bootstrap._
+
 import akka.util.duration._
-import com.excilys.ebi.gatling.http.Headers.Names._
-import bootstrap._
-<<<<<<< HEAD
-import assertions._
-=======
-import assertion._
-import scalaz._
-import Scalaz._
->>>>>>> 48b24f1c
 
 object CompileTest extends Simulation {
 
-	val iterations = 10
-	val pause1 = 1
-	val pause2 = 2
-	val pause3 = 3
-
-	val baseUrl = "http://localhost:3000"
-
-	val httpConf = httpConfig.baseURL(baseUrl).proxy("91.121.211.157", 80).httpsPort(4443).credentials("rom", "test")
-
-	val httpConf2 = httpConfig
-		.baseURL("http://172.30.5.143:8080")
-		.proxy("172.31.76.106", 8080)
-		.httpsPort(8081)
-		.acceptHeader("*/*")
-		.acceptCharsetHeader("ISO-8859-1,utf-8;q=0.7,*;q=0.3")
-		.acceptLanguageHeader("fr-FR,fr;q=0.8,en-US;q=0.6,en;q=0.4")
-		.acceptEncodingHeader("gzip,deflate,sdch")
-		.userAgentHeader("Mozilla/5.0 (X11; Linux i686) AppleWebKit/535.19 (KHTML, like Gecko) Ubuntu/12.04 Chromium/18.0.1025.151 Chrome/18.0.1025.151 Safari/535.19")
-
-	val httpConfToVerifyUserProvidedInfoExtractors = httpConfig
-		.requestInfoExtractor((request: Request) => { List.empty })
-		.responseInfoExtractor((response: Response) => { List.empty })
-
-	val usersInformation = tsv("user_information.tsv")
-
-	val loginChain = exec(http("First Request Chain").get("/")).pause(1, 2)
-
-	val testData = tsv("test-data.tsv")
-
-	val richTestData = testData.queue.map {
-		_.map {
-			case (key @ "keyOfAMultivaluedColumn", value) => (key, value.split(","))
-			case keyVal => keyVal
-		}
-	}
-
-	val testData2 = jdbcFeeder("jdbc:postgresql:gatling", "gatling", "gatling", """
+  val iterations = 10
+  val pause1 = 1
+  val pause2 = 2
+  val pause3 = 3
+
+  val baseUrl = "http://localhost:3000"
+
+  val httpConf = httpConfig.baseURL(baseUrl).proxy("91.121.211.157", 80).httpsPort(4443).credentials("rom", "test")
+
+  val httpConf2 = httpConfig
+    .baseURL("http://172.30.5.143:8080")
+    .proxy("172.31.76.106", 8080)
+    .httpsPort(8081)
+    .acceptHeader("*/*")
+    .acceptCharsetHeader("ISO-8859-1,utf-8;q=0.7,*;q=0.3")
+    .acceptLanguageHeader("fr-FR,fr;q=0.8,en-US;q=0.6,en;q=0.4")
+    .acceptEncodingHeader("gzip,deflate,sdch")
+    .userAgentHeader("Mozilla/5.0 (X11; Linux i686) AppleWebKit/535.19 (KHTML, like Gecko) Ubuntu/12.04 Chromium/18.0.1025.151 Chrome/18.0.1025.151 Safari/535.19")
+
+  val httpConfToVerifyUserProvidedInfoExtractors = httpConfig
+    .requestInfoExtractor((request: Request) => { List.empty })
+    .responseInfoExtractor((response: Response) => { List.empty })
+
+  val usersInformation = tsv("user_information.tsv")
+
+  val loginChain = exec(http("First Request Chain").get("/")).pause(1, 2)
+
+  val testData = tsv("test-data.tsv")
+
+  val richTestData = testData.queue.map {
+    _.map {
+      case (key @ "keyOfAMultivaluedColumn", value) => (key, value.split(","))
+      case keyVal => keyVal
+    }
+  }
+
+  val testData2 = jdbcFeeder("jdbc:postgresql:gatling", "gatling", "gatling", """
 select login as "username", password
 from usr
 where id in (select usr_id from usr_role where role_id='ROLE_USER')
 and id not in (select usr_id from usr_role where role_id='ROLE_ADMIN')
 and (select count(*) from usr_account where usr_id=id) >=2""")
 
-	val testData3 = Array(Map("foo" -> "bar")).circular
-
-	val lambdaUser = scenario("Standard User")
-		.exec(loginChain)
-		// First request outside iteration
-		.repeat(2) {
-			feed(richTestData)
-				.exec(http("Catégorie Poney").get("/").queryParam("omg").queryParam("socool").basicAuth("", "").check(xpath("//input[@id='text1']/@value").transform(_ + "foo").saveAs("aaaa_value"), jsonPath("//foo/bar[2]/baz")))
-		}
-		.repeat(2, "counterName") {
-			feed(testData.circular)
-				.exec(http("Catégorie Poney").get("/").queryParam("omg").queryParam("socool").basicAuth("", "").check(xpath("//input[@id='text1']/@value").transform(_ + "foo").saveAs("aaaa_value"), jsonPath("//foo/bar[2]/baz")))
-		}
-		.during(10 seconds) {
-			feed(testData)
-				.exec(http("Catégorie Poney").get("/").queryParam("omg").queryParam("socool").basicAuth("", "").check(xpath("//input[@id='text1']/@value").transform(_ + "foo").saveAs("aaaa_value"), jsonPath("//foo/bar[2]/baz")))
-		}
-		.asLongAs(true) {
-			feed(testData)
-				.exec(http("Catégorie Poney").get("/").queryParam("omg").queryParam("socool").basicAuth("", "").check(xpath("//input[@id='text1']/@value").transform(_ + "foo").saveAs("aaaa_value"), jsonPath("//foo/bar[2]/baz")))
-		}
-		.exec(http("Catégorie Poney").get("/").queryParam("omg"))
-		.exec(http("Catégorie Poney").get("/").queryParam("omg", "foo"))
-		.exec(http("Catégorie Poney").get("/").queryParam("omg", "${foo}"))
-		.exec(http("Catégorie Poney").get("/").queryParam("omg", session => "foo"))
-		.exec(http("Catégorie Poney").get("/").multiValuedQueryParam("omg", List("foo")))
-		.exec(http("Catégorie Poney").get("/").multiValuedQueryParam("omg", "${foo}"))
-		.exec(http("Catégorie Poney").get("/").multiValuedQueryParam("omg", List("foo")))
-		.randomSwitch(
-			40 -> exec(http("Catégorie Poney").get("/")),
-			50 -> exec(http("Catégorie Poney").get("/")))
-		.pause(pause2, pause3)
-		// Loop
-		.repeat(iterations, "titi") {
-			// What will be repeated ?
-			// First request to be repeated
-			exec(session => {
-				println("iterate: " + session("titi"))
-				session
-			})
-				.exec(
-					http("Page accueil").get("http://localhost:3000")
-						.check(
-							xpath("//input[@value='${aaaa_value}']/@id").saveAs("sessionParam"),
-							xpath("//input[@id='${aaaa_value}']/@value").notExists,
-							css(""".foo"""),
-							css("""#foo""", "href"),
-							css(""".foo""").count.is(1),
-							css(""".foo""").notExists,
-							regex("""<input id="text1" type="text" value="aaaa" />"""),
-							regex("""<input id="text1" type="text" value="aaaa" />""").count.is(1),
-							regex("""<input id="text1" type="test" value="aaaa" />""").notExists,
-							status.in(200 to 210).saveAs("blablaParam"),
-							xpath("//input[@value='aaaa']/@id").not("omg"),
-							xpath("//input[@id='text1']/@value").is("aaaa").saveAs("test2"),
-							md5.is("0xA59E79AB53EEF2883D72B8F8398C9AC3"),
-							responseTimeInMillis.lessThan(1000),
-							latencyInMillis.lessThan(1000)))
-				.during(12000 milliseconds, "foo") {
-					exec(http("In During 1").get("http://localhost:3000/aaaa"))
-						.pause(2)
-						.repeat(2, "tutu") {
-							exec(session => {
-								println("--nested loop: " + session("tutu"))
-								session
-							})
-						}
-						.exec(session => {
-							println("-loopDuring: " + session("foo"))
-							session
-						})
-						.exec(http("In During 2").get("/"))
-						.pause(2)
-				}
-				.pause(pause2)
-				.during(12000 milliseconds, "hehe") {
-					exec(http("In During 1").get("/"))
-						.pause(2)
-						.exec(session => {
-							println("-iterate1: " + session("titi") + ", doFor: " + session("hehe"))
-							session
-						})
-						.repeat(2, "hoho") {
-							exec(session => {
-								println("--iterate1: " + session("titi") + ", doFor: " + session("hehe") + ", iterate2: " + session("hoho"))
-								session
-							})
-						}
-						.exec(http("In During 2").get("/"))
-						.pause(2)
-				}
-				.exec(session => session.set("test2", "bbbb"))
-				.doIfOrElse("test2", "aaaa") {
-					exec(http("IF=TRUE Request").get("/"))
-				} {
-					exec(http("IF=FALSE Request").get("/"))
-				}.pause(pause2)
-				.exec(http("Url from session").get("/aaaa"))
-				.pause(1000 milliseconds, 3000 milliseconds)
-				// Second request to be repeated
-				.exec(http("Create Thing blabla").post("/things").queryParam("login").queryParam("password").fileBody("create_thing", Map("name" -> "blabla")).asJSON)
-				.pause(pause1)
-				// Third request to be repeated
-				.exec(http("Liste Articles").get("/things").queryParam("firstname").queryParam("lastname"))
-				.pauseExp(pause1)
-				.exec(http("Test Page").get("/tests").check(header(CONTENT_TYPE).is("text/html; charset=utf-8").saveAs("sessionParam")))
-				// Fourth request to be repeated
-				.pauseExp(100 milliseconds)
-				// switch
-				.randomSwitch(
-					40 -> exec(http("Possibility 1").get("/p1")),
-					55 -> exec(http("Possibility 2").get("/p2")) // last 5% bypass
-					)
-				.exec(http("Create Thing omgomg")
-					.post("/things").queryParam("postTest", "${sessionParam}").fileBody("create_thing", Map("name" -> "${sessionParam}")).asJSON
-					.check(status.is(201).saveAs("status")))
-		}
-		// Head request
-		.exec(http("head on root").head("/"))
-		// Second request outside iteration
-		.exec(http("Ajout au panier").get("/").check(regex("""<input id="text1" type="text" value="(.*)" />""").saveAs("input")))
-		.exec(http("Ajout au panier").get("/").check(regex(session => """<input id="text1" type="text" value="smth" />""").saveAs("input")))
-		.pause(pause1)
-
-	setUp(lambdaUser.users(5).ramp(10).protocolConfig(httpConf))
-
-	assertThat(
-		global.responseTime.mean.lessThan(50),
-		global.responseTime.max.between(50, 500),
-		global.successfulRequests.count.greaterThan(1500),
-		global.allRequests.percent.is(100),
-		global.responseTime.min.assert(_ % 2 == 0, (name, result) => "My custom assert on " + name + " (" + result + ")"),
-		details("Users" / "Search" / "Index page").responseTime.mean.greaterThan(0).lessThan(50),
-		details("Admins" / "Create").failedRequests.percent.lessThan(90))
+  val testData3 = Array(Map("foo" -> "bar")).circular
+
+  val lambdaUser = scenario("Standard User")
+    .exec(loginChain)
+    // First request outside iteration
+    .repeat(2) {
+      feed(richTestData)
+        .exec(http("Catégorie Poney").get("/").queryParam("omg").queryParam("socool").basicAuth("", "").check(xpath("//input[@id='text1']/@value").transform(_ + "foo").saveAs("aaaa_value"), jsonPath("//foo/bar[2]/baz")))
+    }
+    .repeat(2, "counterName") {
+      feed(testData.circular)
+        .exec(http("Catégorie Poney").get("/").queryParam("omg").queryParam("socool").basicAuth("", "").check(xpath("//input[@id='text1']/@value").transform(_ + "foo").saveAs("aaaa_value"), jsonPath("//foo/bar[2]/baz")))
+    }
+    .during(10 seconds) {
+      feed(testData)
+        .exec(http("Catégorie Poney").get("/").queryParam("omg").queryParam("socool").basicAuth("", "").check(xpath("//input[@id='text1']/@value").transform(_ + "foo").saveAs("aaaa_value"), jsonPath("//foo/bar[2]/baz")))
+    }
+    .asLongAs(true) {
+      feed(testData)
+        .exec(http("Catégorie Poney").get("/").queryParam("omg").queryParam("socool").basicAuth("", "").check(xpath("//input[@id='text1']/@value").transform(_ + "foo").saveAs("aaaa_value"), jsonPath("//foo/bar[2]/baz")))
+    }
+    .exec(http("Catégorie Poney").get("/").queryParam("omg"))
+    .exec(http("Catégorie Poney").get("/").queryParam("omg", "foo"))
+    .exec(http("Catégorie Poney").get("/").queryParam("omg", "${foo}"))
+    .exec(http("Catégorie Poney").get("/").queryParam("omg", session => "foo"))
+    .exec(http("Catégorie Poney").get("/").multiValuedQueryParam("omg", List("foo")))
+    .exec(http("Catégorie Poney").get("/").multiValuedQueryParam("omg", "${foo}"))
+    .exec(http("Catégorie Poney").get("/").multiValuedQueryParam("omg", List("foo")))
+    .randomSwitch(
+      40 -> exec(http("Catégorie Poney").get("/")),
+      50 -> exec(http("Catégorie Poney").get("/")))
+    .pause(pause2, pause3)
+    // Loop
+    .repeat(iterations, "titi") {
+      // What will be repeated ?
+      // First request to be repeated
+      exec(session => {
+        println("iterate: " + session("titi"))
+        session
+      })
+        .exec(
+          http("Page accueil").get("http://localhost:3000")
+            .check(
+              xpath("//input[@value='${aaaa_value}']/@id").saveAs("sessionParam"),
+              xpath("//input[@id='${aaaa_value}']/@value").notExists,
+              css(""".foo"""),
+              css("""#foo""", "href"),
+              css(""".foo""").count.is(1),
+              css(""".foo""").notExists,
+              regex("""<input id="text1" type="text" value="aaaa" />"""),
+              regex("""<input id="text1" type="text" value="aaaa" />""").count.is(1),
+              regex("""<input id="text1" type="test" value="aaaa" />""").notExists,
+              status.in(200 to 210).saveAs("blablaParam"),
+              xpath("//input[@value='aaaa']/@id").not("omg"),
+              xpath("//input[@id='text1']/@value").is("aaaa").saveAs("test2"),
+              md5.is("0xA59E79AB53EEF2883D72B8F8398C9AC3"),
+              responseTimeInMillis.lessThan(1000),
+              latencyInMillis.lessThan(1000)))
+        .during(12000 milliseconds, "foo") {
+          exec(http("In During 1").get("http://localhost:3000/aaaa"))
+            .pause(2)
+            .repeat(2, "tutu") {
+              exec(session => {
+                println("--nested loop: " + session("tutu"))
+                session
+              })
+            }
+            .exec(session => {
+              println("-loopDuring: " + session("foo"))
+              session
+            })
+            .exec(http("In During 2").get("/"))
+            .pause(2)
+        }
+        .pause(pause2)
+        .during(12000 milliseconds, "hehe") {
+          exec(http("In During 1").get("/"))
+            .pause(2)
+            .exec(session => {
+              println("-iterate1: " + session("titi") + ", doFor: " + session("hehe"))
+              session
+            })
+            .repeat(2, "hoho") {
+              exec(session => {
+                println("--iterate1: " + session("titi") + ", doFor: " + session("hehe") + ", iterate2: " + session("hoho"))
+                session
+              })
+            }
+            .exec(http("In During 2").get("/"))
+            .pause(2)
+        }
+        .exec(session => session.set("test2", "bbbb"))
+        .doIfOrElse("test2", "aaaa") {
+          exec(http("IF=TRUE Request").get("/"))
+        } {
+          exec(http("IF=FALSE Request").get("/"))
+        }.pause(pause2)
+        .exec(http("Url from session").get("/aaaa"))
+        .pause(1000 milliseconds, 3000 milliseconds)
+        // Second request to be repeated
+        .exec(http("Create Thing blabla").post("/things").queryParam("login").queryParam("password").fileBody("create_thing", Map("name" -> "blabla")).asJSON)
+        .pause(pause1)
+        // Third request to be repeated
+        .exec(http("Liste Articles").get("/things").queryParam("firstname").queryParam("lastname"))
+        .pauseExp(pause1)
+        .exec(http("Test Page").get("/tests").check(header(CONTENT_TYPE).is("text/html; charset=utf-8").saveAs("sessionParam")))
+        // Fourth request to be repeated
+        .pauseExp(100 milliseconds)
+        // switch
+        .randomSwitch(
+          40 -> exec(http("Possibility 1").get("/p1")),
+          55 -> exec(http("Possibility 2").get("/p2")) // last 5% bypass
+          )
+        .exec(http("Create Thing omgomg")
+          .post("/things").queryParam("postTest", "${sessionParam}").fileBody("create_thing", Map("name" -> "${sessionParam}")).asJSON
+          .check(status.is(201).saveAs("status")))
+    }
+    // Head request
+    .exec(http("head on root").head("/"))
+    // Second request outside iteration
+    .exec(http("Ajout au panier").get("/").check(regex("""<input id="text1" type="text" value="(.*)" />""").saveAs("input")))
+    .exec(http("Ajout au panier").get("/").check(regex(session => """<input id="text1" type="text" value="smth" />""").saveAs("input")))
+    .pause(pause1)
+
+  setUp(lambdaUser.users(5).ramp(10).protocolConfig(httpConf))
+
+  assertThat(
+    global.responseTime.mean.lessThan(50),
+    global.responseTime.max.between(50, 500),
+    global.successfulRequests.count.greaterThan(1500),
+    global.allRequests.percent.is(100),
+    global.responseTime.min.assert(_ % 2 == 0, (name, result) => "My custom assert on " + name + " (" + result + ")"),
+    details("Users" / "Search" / "Index page").responseTime.mean.greaterThan(0).lessThan(50),
+    details("Admins" / "Create").failedRequests.percent.lessThan(90))
 }